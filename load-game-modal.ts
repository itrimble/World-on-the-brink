--- conflicted
+++ resolved
@@ -299,7 +299,7 @@
                   className={`
                     p-3 border-b border-gray-600 cursor-pointer group
                     transition-colors duration-150 ease-in-out
-<<<<<<< HEAD
+ comprehensive-refactor
                     focus:outline-none focus:ring-2 focus:ring-blue-500 focus:bg-gray-600  // Focus styles
                     ${selectedSaveFileName === save.fileName ? 'bg-blue-700 hover:bg-blue-600 text-white' : 'hover:bg-gray-650 bg-gray-750 text-gray-300'}
                   `}
@@ -311,7 +311,7 @@
                 >
                   <div className="flex justify-between items-center">
                     <span className="font-medium truncate" title={save.saveName}>{save.saveName}</span> {/* title attribute for tooltip on truncate */}
-=======
+
                     ${selectedSaveFileName === save.fileName ? 'bg-blue-700 hover:bg-blue-600 text-white' : 'hover:bg-gray-650 bg-gray-750 text-gray-300'}
                   `}
                   onClick={() => handleSelectSaveEntry(save.fileName)}
@@ -321,7 +321,7 @@
                 >
                   <div className="flex justify-between items-center">
                     <span className="font-medium truncate" title={save.saveName}>{save.saveName}</span>
->>>>>>> b5228341
+ main
                     <Button
                       variant="danger"
                       size="sm"
